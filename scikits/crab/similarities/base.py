#-*- coding:utf-8 -*-

"""
Base Similarity Models.

"""
#Authors: Marcel Caraciolo <marcel@muricoca.com>
#License: BSD Style



class BaseSimilarity(object):
    """
    Base Class for similarity that searches over a set of items/users.

    In all instances, there is a data model against which we want to perform
    the similarity search.

    For each similarity search, the input is a item/user and the output are its
    similarities to individual items/users.

    Similarity queries are realized by calling ``self[query_item]``.
    There is also a convenience wrapper, where iterating over `self` yields
    similarities of each object in the model against the whole data model (ie.,
    the query is each item/user in turn).

    Should not be used directly, use derived classes instead

    Attributes
    ----------

     `model`:  DataModel
          Defines the data model where data is fetched.
     `distance`: Function
          Pairwise Function between two vectors.
      `num_best': int
          If it is left unspecified, similarity queries return a full list (one
          float for every item in the model, including the query item).

          If `num_best` is set, queries return `num_best` most similar items,
          as a sorted list.

    """
    def __init__(self, model, distance, num_best=None):
        self.model = model
        self.distance = distance
        self.num_best = num_best

    def get_similarity(self, source_id, target_id):
        """
        Return similarity of the `source_id` to a specific `target_id` in the
        model.
        """
        raise NotImplementedError("cannot instantiate Abstract Base Class")

    def get_similarities(self, source_id):
        """

        Return similarity of the `source_id` to all sources in the model.

        """
        raise NotImplementedError("cannot instantiate Abstract Base Class")

    def __getitem__(self, source_id):
        """
        Get similarities of the `source_id` to all sources in the model.
        """
        all_sims = self.get_similarities(source_id)

<<<<<<< HEAD
        # return either all similarities as a list, or only self.num_best most
        # similar, depending on settings from the constructor

        if self.num_best is None:
            return all_sims
        else:
            tops = [(label, sim) for label, sim in all_sims]

            # sort by -sim => highest sim first
            tops = sorted(tops, key=lambda item: -item[1])

            # return at most numBest top 2-tuples (label, sim)
            return tops[:self.num_best]
=======
        #return either all similarities as a list, or only self.num_best most similar, depending on settings from the constructor
        tops =  sorted(all_sims,key= lambda x: -x[1])

        # return at most numBest top 2-tuples (label, sim)
        return tops [ : self.num_best] if self.num_best is not None else tops
>>>>>>> a7785fda
<|MERGE_RESOLUTION|>--- conflicted
+++ resolved
@@ -67,24 +67,8 @@
         """
         all_sims = self.get_similarities(source_id)
 
-<<<<<<< HEAD
-        # return either all similarities as a list, or only self.num_best most
-        # similar, depending on settings from the constructor
-
-        if self.num_best is None:
-            return all_sims
-        else:
-            tops = [(label, sim) for label, sim in all_sims]
-
-            # sort by -sim => highest sim first
-            tops = sorted(tops, key=lambda item: -item[1])
-
-            # return at most numBest top 2-tuples (label, sim)
-            return tops[:self.num_best]
-=======
         #return either all similarities as a list, or only self.num_best most similar, depending on settings from the constructor
         tops =  sorted(all_sims,key= lambda x: -x[1])
 
         # return at most numBest top 2-tuples (label, sim)
-        return tops [ : self.num_best] if self.num_best is not None else tops
->>>>>>> a7785fda
+        return tops [ : self.num_best] if self.num_best is not None else tops
#-*- coding:utf-8 -*-

"""
Several Basic Data models.

"""
# Authors: Marcel Caraciolo <marcel@muricoca.com>
# License: BSD Style


import numpy as np
from .base import BaseDataModel
from .utils import UserNotFoundError, ItemNotFoundError
import logging

logger = logging.getLogger('crab')

###############################################################################
# DictDataModel


class DictPreferenceDataModel(BaseDataModel):
<<<<<<< HEAD
    '''Dictionary with preferences based Data model

    A DataModel backed by a python dict structured data. This class expects a
    simple dictionary where each element contains a userID, followed by itemID,
    followed by preference value and optional timestamp.

    {
        userID:{itemID:preference, itemID2:preference2},
        userID2:{itemID:preference3, itemID4:preference5},
    }

    Preference value is the parameter that the user simply expresses the degree
    of preference for an item.


    Parameters
    ----------

    dataset dict,shape = {
        userID:{itemID:preference, itemID2:preference2},
        userID2:{itemID:preference3, itemID4:preference5},
    }
=======
    '''
    Dictionary with preferences based Data model
    A DataModel backed by a python dict structured data.
    This class expects a simple dictionary where each
    element contains a userID, followed by itemID,
    followed by preference value and optional timestamp.

    {userID:{itemID:preference, itemID2:preference2},
       userID2:{itemID:preference3,itemID4:preference5}}

    Preference value is the parameter that the user simply
     expresses the degree of preference for an item.

    Parameters
    ----------
    dataset dict, shape  = {userID:{itemID:preference, itemID2:preference2},
              userID2:{itemID:preference3,itemID4:preference5}}
>>>>>>> b73f03d2

    Methods
    ---------

    build_model() : self
        Build the model

    user_ids(): user_ids
<<<<<<< HEAD
         Return all user ids in the model, in order
=======
        Return all user ids in the model, in order
>>>>>>> b73f03d2

    item_ids(): item_ids
        Return all item ids in the model, in order

    has_preference_values: bool
<<<<<<< HEAD
        Return True if this implementation actually it is not a 'boolean' data
        model, otherwise returns False.
=======
        Return True if this implementation actually it is not a 'boolean'
         data model, otherwise returns False.
>>>>>>> b73f03d2

    maximum_preference_value(): float
        Return the maximum preference value that is possible in the current
        problem domain being evaluated.

    minimum_preference_value(): float
        Return the minimum preference value that is possible in the current
        problem domain being evaluated

<<<<<<< HEAD
    preferences_from_user(user_id, order_by_id=True): numpy array of shape [(user_id,preference)]
        Return user's preferences, ordered by user ID (if order_by_id is True) 

    items_from_user(user_id): items_from_user : numpy array of shape [item_id,..]
=======
    preferences_from_user(user_id, order_by_id=True):
                   numpy array of shape [(user_id,preference)]
        Return user's preferences, ordered by user ID (if order_by_id is True)

    items_from_user(user_id): numpy array of shape [item_id,..]
>>>>>>> b73f03d2
         Return IDs of items user expresses a preference for

    preferences_for_item(item_id, order_by_id=True):
                    numpy array of shape [(item_id,preference)]
         Return all existing Preferences expressed for that item,

    users_count():  n_users:  int
        Return total number of users known to the model.

    items_count(): n_items: int
        Return total number of items known to the model.

    set_preference( user_id, item_id, value): self
        Sets a particular preference (item plus rating) for a user.

    remove_preference(user_id,item_id): self
        Removes a particular preference for a user.

    Examples
    ---------
    >>> from scikits.crab.models.data_models import DictPreferenceDataModel
    >>> model = DictPreferenceDataModel({})
    >>> #empty dataset
    >>> model.user_ids()
    array([], dtype=float64)
    >>> model.item_ids()
    array([], dtype=float64)
    >>> movies = {'Marcel Caraciolo': {'Lady in the Water': 2.5, \
     'Snakes on a Plane': 3.5, \
     'Just My Luck': 3.0, 'Superman Returns': 3.5, 'You, Me and Dupree': 2.5, \
     'The Night Listener': 3.0}, \
     'Paola Pow': {'Lady in the Water': 3.0, 'Snakes on a Plane': 3.5, \
     'Just My Luck': 1.5, 'Superman Returns': 5.0, 'The Night Listener': 3.0, \
     'You, Me and Dupree': 3.5}, \
    'Leopoldo Pires': {'Lady in the Water': 2.5, 'Snakes on a Plane': 3.0, \
     'Superman Returns': 3.5, 'The Night Listener': 4.0}, \
    'Lorena Abreu': {'Snakes on a Plane': 3.5, 'Just My Luck': 3.0, \
     'The Night Listener': 4.5, 'Superman Returns': 4.0, \
     'You, Me and Dupree': 2.5}, \
    'Steve Gates': {'Lady in the Water': 3.0, 'Snakes on a Plane': 4.0, \
     'Just My Luck': 2.0, 'Superman Returns': 3.0, 'The Night Listener': 3.0, \
     'You, Me and Dupree': 2.0}, \
    'Sheldom': {'Lady in the Water': 3.0, 'Snakes on a Plane': 4.0, \
     'The Night Listener': 3.0, 'Superman Returns': 5.0, \
     'You, Me and Dupree': 3.5}, \
    'Penny Frewman': {'Snakes on a Plane':4.5,'You, Me and Dupree':1.0, \
    'Superman Returns':4.0}, \
    'Maria Gabriela': {}}
    >>> model = DictPreferenceDataModel(movies)
    >>> #non-empty dataset
    >>> model.user_ids()
    array(['Leopoldo Pires', 'Lorena Abreu', 'Marcel Caraciolo',
               'Maria Gabriela', 'Paola Pow', 'Penny Frewman', 'Sheldom',
               'Steve Gates'],
              dtype='|S16')
    >>> model.item_ids()
    array(['Just My Luck', 'Lady in the Water', 'Snakes on a Plane',
               'Superman Returns', 'The Night Listener', 'You, Me and Dupree'],
              dtype='|S18')
    '''

    def __init__(self, dataset):
        BaseDataModel.__init__(self)
        self.dataset = dataset
        self.build_model()

    def __getitem__(self, user_id):
        return self.preferences_from_user(user_id)

    def __iter__(self):
        for index, user in enumerate(self.user_ids()):
            yield user, self[user]

    def build_model(self):
        '''
        Returns
        -------
        self:
             Build the data model
        '''

        self._user_ids = np.asanyarray(self.dataset.keys())
        self._user_ids.sort()

        self._item_ids = np.array([])
        for items in self.dataset.itervalues():
            self._item_ids = np.append(self._item_ids, items.keys())

        self._item_ids = np.unique(self._item_ids)
        self._item_ids.sort()

        self.max_pref = -np.inf
        self.min_pref = np.inf

<<<<<<< HEAD
=======
        #Efficiency must be rewritten
>>>>>>> b73f03d2
        self.dataset_T = {}
        for userno, user in enumerate(self._user_ids):
            if userno % 2 == 0:
                logger.debug("PROGRESS: at user_id #%i/%i" %  \
                    (userno, len(self._user_ids)))
            for item in self.dataset[user]:
                self.dataset_T.setdefault(item, {})
                self.dataset_T[item][user] = self.dataset[user][item]
                if self.dataset[user][item] > self.max_pref:
                    self.max_pref = self.dataset[user][item]
                if self.dataset[user][item] < self.min_pref:
                    self.min_pref = self.dataset[user][item]

    def user_ids(self):
        '''
        Returns
        -------
        self.user_ids:  numpy array of shape [n_user_ids]
                        Return all user ids in the model, in order
        '''
        return self._user_ids

    def item_ids(self):
        '''
        Returns
        -------
        self.item_ids:  numpy array of shape [n_item_ids]
                        Return all item ids in the model, in order
        '''
        return self._item_ids

    def preferences_from_user(self, user_id, order_by_id=True):
        '''
        Returns
        -------
        self.user_preferences : numpy array [(item_id,preference)]
<<<<<<< HEAD
                                Return user's preferences, ordered by user ID
                                (if order_by_id is True) or by the preference
                                values (if order_by_id is False), as an array.
=======
         Return user's preferences, ordered by user ID (if order_by_id is True)
         or by the preference values (if order_by_id is False), as an array.
>>>>>>> b73f03d2
        '''
        user_preferences = self.dataset.get(user_id, None)

        if user_preferences is None:
            raise UserNotFoundError

        user_preferences = user_preferences.items()

        if not order_by_id:
<<<<<<< HEAD
            user_preferences.sort(key=lambda user_pref: user_pref[1],
                                  reverse=True)
        else:
            user_preferences.sort(key=lambda user_pref: user_pref[0])

        return np.asanyarray(user_preferences,
                             dtype=[('item_ids', (str, 35)),
                                    ('preferences', float)])
=======
            user_preferences.sort(key=lambda user_pref: user_pref[1], \
                    reverse=True)
        else:
            user_preferences.sort(key=lambda user_pref: user_pref[0])

        return user_preferences
>>>>>>> b73f03d2

    def items_from_user(self, user_id):
        '''
        Returns
        -------
        items_from_user : numpy array of shape [item_id,..]
                 Return IDs of items user expresses a preference for
        '''
        preferences = self.preferences_from_user(user_id)
        return [key for key, value in preferences]

    def preferences_for_item(self, item_id, order_by_id=True):
        '''
        Returns
        -------
        preferences: numpy array of shape [(item_id,preference)]
                     Return all existing Preferences expressed for that item,
        '''
        item_preferences = self.dataset_T.get(item_id, None)

        if item_preferences is None:
            raise ItemNotFoundError('Item not found.')

        item_preferences = item_preferences.items()

        if not order_by_id:
<<<<<<< HEAD
            item_preferences.sort(key=lambda item_pref: item_pref[1],
                                  reverse=True)
        else:
            item_preferences.sort(key=lambda item_pref: item_pref[0])

        return np.asanyarray(item_preferences,
                             dtype=[('user_ids', (str, 35)),
                                    ('preferences', float)])
=======
            item_preferences.sort(key=lambda item_pref: item_pref[1], \
                     reverse=True)
        else:
            item_preferences.sort(key=lambda item_pref: item_pref[0])

        return item_preferences
>>>>>>> b73f03d2

    def preference_value(self, user_id, item_id):
        '''
        Returns
        -------
        preference:  float
                     Retrieves the preference value for a single user and item.
        '''
        preferences = self.dataset.get(user_id, None)
        if preferences is None:
            raise UserNotFoundError('user_id in the model not found')

        if item_id not in self.dataset_T:
            raise ItemNotFoundError

        return preferences.get(item_id, np.inf)

    def users_count(self):
        '''
        Returns
        --------
        n_users:  int
                  Return total number of users known to the model.
        '''
        return self._user_ids.size

    def items_count(self):
        '''
        Returns
        --------
        n_items:  int
                  Return total number of items known to the model.
        '''
        return self._item_ids.size

    def set_preference(self, user_id, item_id, value):
        '''
        Returns
        --------
        self
            Sets a particular preference (item plus rating) for a user.
        '''
        user_preferences = self.dataset.get(user_id, None)
        if user_preferences is None:
            raise UserNotFoundError('user_id in the model not found')

        #ALLOW NEW ITEMS
        #if item_id not in self.dataset_T:
        #    raise ItemNotFoundError

        self.dataset[user_id][item_id] = value
        self.build_model()

    def remove_preference(self, user_id, item_id):
        '''
        Returns
        --------
        self
            Removes a particular preference for a user.
        '''
        user_preferences = self.dataset.get(user_id, None)
        if user_preferences is None:
            raise UserNotFoundError('user_id in the model not found')

        if item_id not in self.dataset_T:
            raise ItemNotFoundError

        del self.dataset[user_id][item_id]
        self.build_model()

    def has_preference_values(self):
        '''
        Returns
        -------
        True/False:  bool
<<<<<<< HEAD
                     Return True if this implementation actually it is not a
                     'boolean' data model, otherwise returns False.
=======
                     Return True if this implementation actually
                     it is not a 'boolean' data model, otherwise returns False.
>>>>>>> b73f03d2
        '''
        return True

    def maximum_preference_value(self):
        '''
        Returns
        ---------
        self.max_preference:  float
<<<<<<< HEAD
                              Return the maximum preference value that is
                              possible in the current problem domain being
                              evaluated.
=======
                Return the maximum preference value that is possible in the
                 current problem domain being evaluated.
>>>>>>> b73f03d2
        '''
        return self.max_pref

    def minimum_preference_value(self):
        '''
        Returns
        ---------
        self.min_preference:  float
<<<<<<< HEAD
                              Returns the minimum preference value that is
                              possible in the current problem domain being
                              evaluated
=======
                Returns the minimum preference value that is possible in the
                current problem domain being evaluated
>>>>>>> b73f03d2
        '''
        return self.min_pref


###############################################################################
# MatrixDataModel
class MatrixPreferenceDataModel(BaseDataModel):
    '''
    Matrix with preferences based Data model
    A DataModel backed by a python dict structured data.
    This class expects a simple dictionary where each
    element contains a userID, followed by itemID,
    followed by preference value and optional timestamp.

    {userID:{itemID:preference, itemID2:preference2},
       userID2:{itemID:preference3,itemID4:preference5}}

    Preference value is the parameter that the user simply
     expresses the degree of preference for an item.

    Parameters
    ----------
    dataset dict, shape  = {userID:{itemID:preference, itemID2:preference2},
              userID2:{itemID:preference3,itemID4:preference5}}

    Examples
    ---------
    >>> from scikits.crab.models.data_models import MatrixPreferenceDataModel
    >>> model = MatrixPreferenceDataModel({})
    >>> #empty dataset
    >>> model.user_ids()
    array([], dtype=float64)
    >>> model.item_ids()
    array([], dtype=float64)
    >>> movies = {'Marcel Caraciolo': {'Lady in the Water': 2.5, \
     'Snakes on a Plane': 3.5, \
     'Just My Luck': 3.0, 'Superman Returns': 3.5, 'You, Me and Dupree': 2.5, \
     'The Night Listener': 3.0}, \
     'Paola Pow': {'Lady in the Water': 3.0, 'Snakes on a Plane': 3.5, \
     'Just My Luck': 1.5, 'Superman Returns': 5.0, 'The Night Listener': 3.0, \
     'You, Me and Dupree': 3.5}, \
    'Leopoldo Pires': {'Lady in the Water': 2.5, 'Snakes on a Plane': 3.0, \
     'Superman Returns': 3.5, 'The Night Listener': 4.0}, \
    'Lorena Abreu': {'Snakes on a Plane': 3.5, 'Just My Luck': 3.0, \
     'The Night Listener': 4.5, 'Superman Returns': 4.0, \
     'You, Me and Dupree': 2.5}, \
    'Steve Gates': {'Lady in the Water': 3.0, 'Snakes on a Plane': 4.0, \
     'Just My Luck': 2.0, 'Superman Returns': 3.0, 'The Night Listener': 3.0, \
     'You, Me and Dupree': 2.0}, \
    'Sheldom': {'Lady in the Water': 3.0, 'Snakes on a Plane': 4.0, \
     'The Night Listener': 3.0, 'Superman Returns': 5.0, \
     'You, Me and Dupree': 3.5}, \
    'Penny Frewman': {'Snakes on a Plane':4.5,'You, Me and Dupree':1.0, \
    'Superman Returns':4.0}, \
    'Maria Gabriela': {}}
    >>> model = MatrixPreferenceDataModel(movies)
    >>> #non-empty dataset
    >>> model.user_ids()
    array(['Leopoldo Pires', 'Lorena Abreu', 'Marcel Caraciolo',
               'Maria Gabriela', 'Paola Pow', 'Penny Frewman', 'Sheldom',
               'Steve Gates'],
              dtype='|S16')
    >>> model.item_ids()
    array(['Just My Luck', 'Lady in the Water', 'Snakes on a Plane',
               'Superman Returns', 'The Night Listener', 'You, Me and Dupree'],
              dtype='|S18')
    >>> model.preferences_from_user('Sheldom')
    [('Lady in the Water', 3.0), ('Snakes on a Plane', 4.0), ('Superman Returns', 5.0),
        ('The Night Listener', 3.0), ('You, Me and Dupree', 3.5)]
    '''
    def __init__(self, dataset):
        BaseDataModel.__init__(self)
        self.dataset = dataset
        self.build_model()

    def __getitem__(self, user_id):
        return self.preferences_from_user(user_id)

    def __iter__(self):
        for index, user in enumerate(self.user_ids()):
            yield user, self[user]

    def __len__(self):
        return self.index.shape

    def build_model(self):
        '''
        Returns
        -------
        self:
             Build the data model
        '''
        #Is it important to store as numpy array ?
        self._user_ids = np.asanyarray(self.dataset.keys())
        self._user_ids.sort()

        #Is it important to store as numpy array ?
        self._item_ids = np.asanyarray([])
        for items in self.dataset.itervalues():
            self._item_ids = np.append(self._item_ids, items.keys())

        self._item_ids = np.unique(self._item_ids)
        self._item_ids.sort()

        self.max_pref = -np.inf
        self.min_pref = np.inf

        logger.info("creating matrix for %d users and %d items" % \
                    (self._user_ids.size, self._item_ids.size))

        self.index = np.empty(shape=(self._user_ids.size, self._item_ids.size))
        for userno, user_id in enumerate(self._user_ids):
            if userno % 2 == 0:
                logger.debug("PROGRESS: at user_id #%i/%i" %  \
                    (userno, self._user_ids.size))
            for itemno, item_id in enumerate(self._item_ids):
                r = self.dataset[user_id].get(item_id, np.NaN) #Is it to be np.NaN or 0 ?!!
                self.index[userno, itemno] = r

        if self.index.size:
            self.max_pref = np.nanmax(self.index)
            self.min_pref = np.nanmin(self.index)

    def user_ids(self):
        '''
        Returns
        -------
        self.user_ids:  numpy array of shape [n_user_ids]
                        Return all user ids in the model, in order
        '''
        return self._user_ids

    def item_ids(self):
        '''
        Returns
        -------
        self.item_ids:  numpy array of shape [n_item_ids]
                    Return all item ids in the model, in order
        '''
        return self._item_ids

    def preferences_from_user(self, user_id, order_by_id=True):
        '''
        Returns
        -------
        self.user_preferences :  list [(item_id,preference)]
         Return user's preferences, ordered by user ID (if order_by_id is True)
         or by the preference values (if order_by_id is False), as an array.

        '''
        user_id_loc = np.where(self._user_ids == user_id)
        if not user_id_loc[0].size:
            #user_id not found
            raise UserNotFoundError

        preferences = self.index[user_id_loc]
        #think in a way to return as numpy array and how to remove the nan values efficiently.
        data = zip(self._item_ids, preferences.flatten())

        if order_by_id:
            return [(item_id, preference)  for item_id, preference in data \
                         if not np.isnan(preference)]
        else:
            return sorted([(item_id, preference)  for item_id, preference in data \
                         if not np.isnan(preference)], key=lambda item: - item[1])

    def has_preference_values(self):
        '''
        Returns
        -------
        True/False:  bool
                     Return True if this implementation actually
                     it is not a 'boolean' data model, otherwise returns False.
        '''
        return True

    def maximum_preference_value(self):
        '''
        Returns
        ---------
        self.max_preference:  float
                Return the maximum preference value that is possible in the
                 current problem domain being evaluated.
        '''
        return self.max_pref

    def minimum_preference_value(self):
        '''
        Returns
        ---------
        self.min_preference:  float
                Returns the minimum preference value that is possible in the
                current problem domain being evaluated
        '''
        return self.min_pref

    def users_count(self):
        '''
        Returns
        --------
        n_users:  int
                  Return total number of users known to the model.
        '''
        return self._user_ids.size

    def items_count(self):
        '''
        Returns
        --------
        n_items:  int
                  Return total number of items known to the model.
        '''
        return self._item_ids.size

    def items_from_user(self, user_id):
        '''
        Returns
        -------
        items_from_user : numpy array of shape [item_id,..]
                 Return IDs of items user expresses a preference for
        '''
        preferences = self.preferences_from_user(user_id)
        return [key for key, value in preferences]

    def preferences_for_item(self, item_id, order_by_id=True):
        '''
        Returns
        -------
        preferences: numpy array of shape [(item_id,preference)]
                     Return all existing Preferences expressed for that item,
        '''
        item_id_loc = np.where(self._item_ids == item_id)
        if not item_id_loc[0].size:
            #item_id not found
            raise ItemNotFoundError('Item not found')
        preferences = self.index[:, item_id_loc]

        #think in a way to return as numpy array and how to remove the nan values efficiently.
        data = zip(self._user_ids, preferences.flatten())
        if order_by_id:
            return [(user_id, preference)  for user_id, preference in data \
                         if not np.isnan(preference)]
        else:
            return sorted([(user_id, preference)  for user_id, preference in data \
                         if not np.isnan(preference)], key=lambda user: - user[1])

    def preference_value(self, user_id, item_id):
        '''
        Returns
        -------
        preference:  float
                     Retrieves the preference value for a single user and item.
        '''
        item_id_loc = np.where(self._item_ids == item_id)
        user_id_loc = np.where(self._user_ids == user_id)

        if not user_id_loc[0].size:
            raise UserNotFoundError('user_id in the model not found')

        if not item_id_loc[0].size:
            raise ItemNotFoundError('item_id in the model not found')

        return self.index[user_id_loc, item_id_loc].flatten()[0]

    def set_preference(self, user_id, item_id, value
    ):
        '''
        Returns
        --------
        self
            Sets a particular preference (item plus rating) for a user.
        '''
        user_id_loc = np.where(self._user_ids == user_id)
        if not user_id_loc[0].size:
            raise UserNotFoundError('user_id in the model not found')

        #ALLOW NEW ITEMS
        #if not item_id_loc[0].size:
        #    raise ItemNotFoundError('item_id in the model not found')

        #How not use the dataset in memory ?!
        self.dataset[user_id][item_id] = value
        self.build_model()

    def remove_preference(self, user_id, item_id):
        '''
        Returns
        --------
        self
            Removes a particular preference for a user.
        '''
        user_id_loc = np.where(self._user_ids == user_id)
        item_id_loc = np.where(self._item_ids == item_id)

        if not user_id_loc[0].size:
            raise UserNotFoundError('user_id in the model not found')

        if not item_id_loc[0].size:
            raise ItemNotFoundError('item_id in the model not found')

        del self.dataset[user_id][item_id]
        self.build_model()<|MERGE_RESOLUTION|>--- conflicted
+++ resolved
@@ -20,30 +20,6 @@
 
 
 class DictPreferenceDataModel(BaseDataModel):
-<<<<<<< HEAD
-    '''Dictionary with preferences based Data model
-
-    A DataModel backed by a python dict structured data. This class expects a
-    simple dictionary where each element contains a userID, followed by itemID,
-    followed by preference value and optional timestamp.
-
-    {
-        userID:{itemID:preference, itemID2:preference2},
-        userID2:{itemID:preference3, itemID4:preference5},
-    }
-
-    Preference value is the parameter that the user simply expresses the degree
-    of preference for an item.
-
-
-    Parameters
-    ----------
-
-    dataset dict,shape = {
-        userID:{itemID:preference, itemID2:preference2},
-        userID2:{itemID:preference3, itemID4:preference5},
-    }
-=======
     '''
     Dictionary with preferences based Data model
     A DataModel backed by a python dict structured data.
@@ -61,7 +37,6 @@
     ----------
     dataset dict, shape  = {userID:{itemID:preference, itemID2:preference2},
               userID2:{itemID:preference3,itemID4:preference5}}
->>>>>>> b73f03d2
 
     Methods
     ---------
@@ -70,23 +45,14 @@
         Build the model
 
     user_ids(): user_ids
-<<<<<<< HEAD
-         Return all user ids in the model, in order
-=======
         Return all user ids in the model, in order
->>>>>>> b73f03d2
 
     item_ids(): item_ids
         Return all item ids in the model, in order
 
     has_preference_values: bool
-<<<<<<< HEAD
-        Return True if this implementation actually it is not a 'boolean' data
-        model, otherwise returns False.
-=======
         Return True if this implementation actually it is not a 'boolean'
          data model, otherwise returns False.
->>>>>>> b73f03d2
 
     maximum_preference_value(): float
         Return the maximum preference value that is possible in the current
@@ -96,18 +62,11 @@
         Return the minimum preference value that is possible in the current
         problem domain being evaluated
 
-<<<<<<< HEAD
-    preferences_from_user(user_id, order_by_id=True): numpy array of shape [(user_id,preference)]
-        Return user's preferences, ordered by user ID (if order_by_id is True) 
-
-    items_from_user(user_id): items_from_user : numpy array of shape [item_id,..]
-=======
     preferences_from_user(user_id, order_by_id=True):
                    numpy array of shape [(user_id,preference)]
         Return user's preferences, ordered by user ID (if order_by_id is True)
 
     items_from_user(user_id): numpy array of shape [item_id,..]
->>>>>>> b73f03d2
          Return IDs of items user expresses a preference for
 
     preferences_for_item(item_id, order_by_id=True):
@@ -202,10 +161,7 @@
         self.max_pref = -np.inf
         self.min_pref = np.inf
 
-<<<<<<< HEAD
-=======
         #Efficiency must be rewritten
->>>>>>> b73f03d2
         self.dataset_T = {}
         for userno, user in enumerate(self._user_ids):
             if userno % 2 == 0:
@@ -242,14 +198,8 @@
         Returns
         -------
         self.user_preferences : numpy array [(item_id,preference)]
-<<<<<<< HEAD
-                                Return user's preferences, ordered by user ID
-                                (if order_by_id is True) or by the preference
-                                values (if order_by_id is False), as an array.
-=======
          Return user's preferences, ordered by user ID (if order_by_id is True)
          or by the preference values (if order_by_id is False), as an array.
->>>>>>> b73f03d2
         '''
         user_preferences = self.dataset.get(user_id, None)
 
@@ -259,23 +209,12 @@
         user_preferences = user_preferences.items()
 
         if not order_by_id:
-<<<<<<< HEAD
-            user_preferences.sort(key=lambda user_pref: user_pref[1],
-                                  reverse=True)
-        else:
-            user_preferences.sort(key=lambda user_pref: user_pref[0])
-
-        return np.asanyarray(user_preferences,
-                             dtype=[('item_ids', (str, 35)),
-                                    ('preferences', float)])
-=======
             user_preferences.sort(key=lambda user_pref: user_pref[1], \
                     reverse=True)
         else:
             user_preferences.sort(key=lambda user_pref: user_pref[0])
 
         return user_preferences
->>>>>>> b73f03d2
 
     def items_from_user(self, user_id):
         '''
@@ -302,23 +241,12 @@
         item_preferences = item_preferences.items()
 
         if not order_by_id:
-<<<<<<< HEAD
-            item_preferences.sort(key=lambda item_pref: item_pref[1],
-                                  reverse=True)
-        else:
-            item_preferences.sort(key=lambda item_pref: item_pref[0])
-
-        return np.asanyarray(item_preferences,
-                             dtype=[('user_ids', (str, 35)),
-                                    ('preferences', float)])
-=======
             item_preferences.sort(key=lambda item_pref: item_pref[1], \
                      reverse=True)
         else:
             item_preferences.sort(key=lambda item_pref: item_pref[0])
 
         return item_preferences
->>>>>>> b73f03d2
 
     def preference_value(self, user_id, item_id):
         '''
@@ -394,13 +322,8 @@
         Returns
         -------
         True/False:  bool
-<<<<<<< HEAD
-                     Return True if this implementation actually it is not a
-                     'boolean' data model, otherwise returns False.
-=======
                      Return True if this implementation actually
                      it is not a 'boolean' data model, otherwise returns False.
->>>>>>> b73f03d2
         '''
         return True
 
@@ -409,14 +332,8 @@
         Returns
         ---------
         self.max_preference:  float
-<<<<<<< HEAD
-                              Return the maximum preference value that is
-                              possible in the current problem domain being
-                              evaluated.
-=======
                 Return the maximum preference value that is possible in the
                  current problem domain being evaluated.
->>>>>>> b73f03d2
         '''
         return self.max_pref
 
@@ -425,14 +342,8 @@
         Returns
         ---------
         self.min_preference:  float
-<<<<<<< HEAD
-                              Returns the minimum preference value that is
-                              possible in the current problem domain being
-                              evaluated
-=======
                 Returns the minimum preference value that is possible in the
                 current problem domain being evaluated
->>>>>>> b73f03d2
         '''
         return self.min_pref
 
@@ -697,8 +608,7 @@
 
         return self.index[user_id_loc, item_id_loc].flatten()[0]
 
-    def set_preference(self, user_id, item_id, value
-    ):
+    def set_preference(self, user_id, item_id, value):
         '''
         Returns
         --------

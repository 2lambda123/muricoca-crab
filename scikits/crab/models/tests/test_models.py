import numpy as np
<<<<<<< HEAD
from numpy.testing import assert_array_equal
=======
from numpy.testing import assert_array_almost_equal, assert_array_equal, run_module_suite, TestCase
>>>>>>> b73f03d2

from nose.tools import assert_raises, assert_equals

from ..data_models import DictPreferenceDataModel, MatrixPreferenceDataModel
from ..utils import UserNotFoundError, ItemNotFoundError

#Simple Movies DataSet

<<<<<<< HEAD
movies = {'Marcel Caraciolo': {'Lady in the Water': 2.5,
                               'Snakes on a Plane': 3.5,
                               'Just My Luck': 3.0,
                               'Superman Returns': 3.5,
                               'You, Me and Dupree': 2.5,
                               'The Night Listener': 3.0},
          'Luciana Nunes': {'Lady in the Water': 3.0,
                            'Snakes on a Plane': 3.5,
                            'Just My Luck': 1.5,
                            'Superman Returns': 5.0,
                            'The Night Listener': 3.0,
                            'You, Me and Dupree': 3.5},
          'Leopoldo Pires': {'Lady in the Water': 2.5,
                             'Snakes on a Plane': 3.0,
                             'Superman Returns': 3.5,
                             'The Night Listener': 4.0},
          'Lorena Abreu': {'Snakes on a Plane': 3.5,
                           'Just My Luck': 3.0,
                           'The Night Listener': 4.5,
                           'Superman Returns': 4.0,
                           'You, Me and Dupree': 2.5},
          'Steve Gates': {'Lady in the Water': 3.0,
                          'Snakes on a Plane': 4.0,
                          'Just My Luck': 2.0,
                          'Superman Returns': 3.0,
                          'The Night Listener': 3.0,
                          'You, Me and Dupree': 2.0},
          'Sheldom': {'Lady in the Water': 3.0,
                      'Snakes on a Plane': 4.0,
                      'The Night Listener': 3.0,
                      'Superman Returns': 5.0,
                      'You, Me and Dupree': 3.5},
          'Penny Frewman': {'Snakes on a Plane': 4.5,
                            'You, Me and Dupree': 1.0,
                            'Superman Returns': 4.0},
          'Maria Gabriela': {}}
=======
movies = {'Marcel Caraciolo': {'Lady in the Water': 2.5, 'Snakes on a Plane': 3.5,
 'Just My Luck': 3.0, 'Superman Returns': 3.5, 'You, Me and Dupree': 2.5,
 'The Night Listener': 3.0},
'Luciana Nunes': {'Lady in the Water': 3.0, 'Snakes on a Plane': 3.5,
 'Just My Luck': 1.5, 'Superman Returns': 5.0, 'The Night Listener': 3.0,
 'You, Me and Dupree': 3.5},
'Leopoldo Pires': {'Lady in the Water': 2.5, 'Snakes on a Plane': 3.0,
 'Superman Returns': 3.5, 'The Night Listener': 4.0},
'Lorena Abreu': {'Snakes on a Plane': 3.5, 'Just My Luck': 3.0,
 'The Night Listener': 4.5, 'Superman Returns': 4.0,
 'You, Me and Dupree': 2.5},
'Steve Gates': {'Lady in the Water': 3.0, 'Snakes on a Plane': 4.0,
 'Just My Luck': 2.0, 'Superman Returns': 3.0, 'The Night Listener': 3.0,
 'You, Me and Dupree': 2.0},
'Sheldom': {'Lady in the Water': 3.0, 'Snakes on a Plane': 4.0,
 'The Night Listener': 3.0, 'Superman Returns': 5.0, 'You, Me and Dupree': 3.5},
'Penny Frewman': {'Snakes on a Plane': 4.5, 'You, Me and Dupree': 1.0, 'Superman Returns': 4.0},
'Maria Gabriela': {}}
>>>>>>> b73f03d2


def test_basic_methods_DictPreferenceDataModel():
    #Empty Dataset
    model = DictPreferenceDataModel({})
    assert_equals(model.dataset, {})

    assert_array_equal(np.array([]), model.user_ids())
    assert_array_equal(np.array([]), model.item_ids())
    assert_equals(True, model.has_preference_values())
    assert_equals(0, model.users_count())
    assert_equals(0, model.items_count())
    assert_equals(-np.inf, model.maximum_preference_value())
    assert_equals(np.inf, model.minimum_preference_value())

    #DataSet
    model = DictPreferenceDataModel(movies)
    assert_equals(model.dataset, movies)
<<<<<<< HEAD
    assert_array_equal(np.array(['Leopoldo Pires', 'Lorena Abreu',
                                 'Luciana Nunes', 'Marcel Caraciolo',
                                 'Maria Gabriela', 'Penny Frewman', 'Sheldom',
                                 'Steve Gates'],
                                dtype='|S16'),
                                model.user_ids())

    assert_array_equal(np.array(['Just My Luck', 'Lady in the Water',
                                 'Snakes on a Plane', 'Superman Returns',
                                 'The Night Listener', 'You, Me and Dupree']),
                                model.item_ids())

=======
    assert_array_equal(np.array(['Leopoldo Pires', 'Lorena Abreu', 'Luciana Nunes',
      'Marcel Caraciolo', 'Maria Gabriela', 'Penny Frewman', 'Sheldom', 'Steve Gates']), model.user_ids())

    assert_array_equal(np.array(['Just My Luck', 'Lady in the Water', 'Snakes on a Plane',
               'Superman Returns', 'The Night Listener', 'You, Me and Dupree']), model.item_ids())
>>>>>>> b73f03d2
    assert_equals(True, model.has_preference_values())
    assert_equals(8, model.users_count())
    assert_equals(6, model.items_count())
    assert_equals(5.0, model.maximum_preference_value())
    assert_equals(1.0, model.minimum_preference_value())
<<<<<<< HEAD

    assert_array_equal(np.array([('Just My Luck', 3.0),
                                 ('Lady in the Water', 2.5),
                                 ('Snakes on a Plane', 3.5),
                                 ('Superman Returns', 3.5),
                                 ('The Night Listener', 3.0),
                                 ('You, Me and Dupree', 2.5)],
                                dtype=[('item_ids', '|S35'),
                                       ('preferences', '<f8')]),
                                model['Marcel Caraciolo'])

    elements = [pref for pref in model]
    assert_equals('Leopoldo Pires', elements[0][0])

    assert_array_equal(np.array([('Lady in the Water', 2.5),
                                 ('Snakes on a Plane', 3.0),
                                 ('Superman Returns', 3.5),
                                 ('The Night Listener', 4.0)],
                                dtype=[('item_ids', '|S35'),
                                       ('preferences', '<f8')]),
                                elements[0][1])
=======
    assert_array_equal(np.array([('Just My Luck', 3.0), ('Lady in the Water', 2.5),
           ('Snakes on a Plane', 3.5), ('Superman Returns', 3.5),
           ('The Night Listener', 3.0), ('You, Me and Dupree', 2.5)]), model['Marcel Caraciolo'])

    elements = [pref  for pref in model]
    assert_equals('Leopoldo Pires', elements[0][0])
    assert_array_equal(np.array([('Lady in the Water', 2.5), ('Snakes on a Plane', 3.0),
           ('Superman Returns', 3.5), ('The Night Listener', 4.0)]), elements[0][1])
>>>>>>> b73f03d2


def test_preferences_from_user_exists_DictPreferenceDataModel():
    model = DictPreferenceDataModel(movies)
    #ordered by item_id
<<<<<<< HEAD
    assert_array_equal(np.array([('Just My Luck', 3.0),
                                 ('Snakes on a Plane', 3.5),
                                 ('Superman Returns', 4.0),
                                 ('The Night Listener', 4.5),
                                 ('You, Me and Dupree', 2.5)],
                                dtype=[('item_ids', '|S35'),
                                       ('preferences', '<f8')]),
                                model.preferences_from_user('Lorena Abreu'))

    #ordered by rating (reverse)
    assert_array_equal(np.array([('The Night Listener', 4.5),
                                 ('Superman Returns', 4.0),
                                 ('Snakes on a Plane', 3.5),
                                 ('Just My Luck', 3.0),
                                 ('You, Me and Dupree', 2.5)],
                                dtype=[('item_ids', '|S35'),
                                       ('preferences', '<f8')]),
                                model.preferences_from_user('Lorena Abreu',
                                order_by_id=False))

=======
    assert_array_equal(np.array([('Just My Luck', 3.0), ('Snakes on a Plane', 3.5),
           ('Superman Returns', 4.0), ('The Night Listener', 4.5),
           ('You, Me and Dupree', 2.5)]), model.preferences_from_user('Lorena Abreu'))

    #ordered by rating (reverse)
    assert_array_equal(np.array([('The Night Listener', 4.5), ('Superman Returns', 4.0),
           ('Snakes on a Plane', 3.5), ('Just My Luck', 3.0),
           ('You, Me and Dupree', 2.5)]),
          model.preferences_from_user('Lorena Abreu', order_by_id=False))
>>>>>>> b73f03d2


def test_preferences_from_user_exists_no_preferences_DictPreferenceDataModel():
    model = DictPreferenceDataModel(movies)
<<<<<<< HEAD
    assert_array_equal(np.array([], dtype=[('item_ids', '|S35'),
                                           ('preferences', '<f8')]),
                       model.preferences_from_user('Maria Gabriela'))
=======
    assert_array_equal(np.array([]), model.preferences_from_user('Maria Gabriela'))
>>>>>>> b73f03d2


def test_preferences_from_user_non_existing_user_DictPreferenceDataModel():
    model = DictPreferenceDataModel(movies)
    assert_raises(UserNotFoundError, model.preferences_from_user, 'Flavia')


def test_item_ids_from_user_DictPreferenceDataModel():
    model = DictPreferenceDataModel(movies)
<<<<<<< HEAD
    assert_array_equal(np.array(['Just My Luck', 'Lady in the Water',
                                 'Snakes on a Plane', 'Superman Returns',
                                 'The Night Listener', 'You, Me and Dupree'],
                                dtype='|S18'),
                                model.items_from_user('Marcel Caraciolo'))
=======
    assert_array_equal(np.array(['Just My Luck', 'Lady in the Water', 'Snakes on a Plane',
           'Superman Returns', 'The Night Listener', 'You, Me and Dupree']),
            model.items_from_user('Marcel Caraciolo'))
>>>>>>> b73f03d2


def test_preferences_for_item_existing_item_DictPreferenceDataModel():
    model = DictPreferenceDataModel(movies)
    #ordered by item_id
<<<<<<< HEAD
    assert_array_equal(np.array([('Leopoldo Pires', 3.5),
                                 ('Lorena Abreu', 4.0), ('Luciana Nunes', 5.0),
                                 ('Marcel Caraciolo', 3.5),
                                 ('Penny Frewman', 4.0), ('Sheldom', 5.0),
                                 ('Steve Gates', 3.0)],
                                dtype=[('user_ids', '|S35'),
                                       ('preferences', '<f8')]),
                                model.preferences_for_item('Superman Returns'))

    #ordered by rating (reverse)
    assert_array_equal(np.array([('Luciana Nunes', 5.0), ('Sheldom', 5.0),
                                 ('Penny Frewman', 4.0), ('Lorena Abreu', 4.0),
                                 ('Leopoldo Pires', 3.5),
                                 ('Marcel Caraciolo', 3.5),
                                 ('Steve Gates', 3.0)],
                                dtype=[('user_ids', '|S35'),
                                       ('preferences', '<f8')]),
                                model.preferences_for_item('Superman Returns',
                                                           order_by_id=False))
=======
    assert_array_equal(np.array([('Leopoldo Pires', 3.5), ('Lorena Abreu', 4.0),
           ('Luciana Nunes', 5.0), ('Marcel Caraciolo', 3.5),
           ('Penny Frewman', 4.0), ('Sheldom', 5.0), ('Steve Gates', 3.0)]),
            model.preferences_for_item('Superman Returns'))
    #ordered by rating (reverse)
    assert_array_equal(np.array([('Luciana Nunes', 5.0), ('Sheldom', 5.0), ('Penny Frewman', 4.0),
           ('Lorena Abreu', 4.0), ('Leopoldo Pires', 3.5),
           ('Marcel Caraciolo', 3.5), ('Steve Gates', 3.0)]),
           model.preferences_for_item('Superman Returns', order_by_id=False))
>>>>>>> b73f03d2


def test_preferences_for_item_existing_item_no_preferences_DictPreferenceDataModel():
    model = DictPreferenceDataModel(movies)
<<<<<<< HEAD
    assert_array_equal(np.array([],
                                dtype=[('item_ids', '|S35'),
                                       ('preferences', '<f8')]),
                       model.preferences_for_item, 'The Night Listener')
=======
    assert_array_equal(np.array([]), model.preferences_for_item, 'The Night Listener')
>>>>>>> b73f03d2


def test_preferences_for_item_non_existing_item_DictPreferenceDataModel():
    model = DictPreferenceDataModel(movies)
<<<<<<< HEAD
    assert_raises(ItemNotFoundError, model.preferences_for_item,
                  'Back to the future')
=======
    assert_raises(ItemNotFoundError, model.preferences_for_item, 'Back to the future')
>>>>>>> b73f03d2


def test_preference_value_DictPreferenceDataModel():
    model = DictPreferenceDataModel(movies)
<<<<<<< HEAD
    assert_equals(3.5, model.preference_value('Marcel Caraciolo',
                                              'Superman Returns'))
=======
    assert_equals(3.5, model.preference_value('Marcel Caraciolo', 'Superman Returns'))
>>>>>>> b73f03d2


def test_preference_value__invalid_DictPreferenceDataModel():
    model = DictPreferenceDataModel(movies)
<<<<<<< HEAD
    assert_raises(UserNotFoundError, model.preference_value,
                  'Flavia', 'Superman Returns')
    assert_raises(ItemNotFoundError, model.preference_value,
                  'Marcel Caraciolo', 'Back to the future')
    assert_equals(np.inf, model.preference_value('Maria Gabriela',
                                                 'The Night Listener'))
=======
    assert_raises(UserNotFoundError, model.preference_value, 'Flavia', 'Superman Returns')
    assert_raises(ItemNotFoundError, model.preference_value, 'Marcel Caraciolo', 'Back to the future')
    assert_equals(np.inf, model.preference_value('Maria Gabriela', 'The Night Listener'))
>>>>>>> b73f03d2


def test_set_preference_value_DictPreferenceDataModel():
    #Add
    model = DictPreferenceDataModel(movies)
    model.set_preference('Maria Gabriela', 'Superman Returns', 2.0)
<<<<<<< HEAD
    assert_equals(2.0,
                  model.preference_value('Maria Gabriela', 'Superman Returns'))

    #Edit
    model = DictPreferenceDataModel(movies)
    model.set_preference('Marcel Caraciolo', 'Superman Returns', 1.0)
    assert_equals(1.0, model.preference_value('Marcel Caraciolo',
                                              'Superman Returns'))

=======
    assert_equals(2.0, model.preference_value('Maria Gabriela', 'Superman Returns'))
    #Edit
    model = DictPreferenceDataModel(movies)
    model.set_preference('Marcel Caraciolo', 'Superman Returns', 1.0)
    assert_equals(1.0, model.preference_value('Marcel Caraciolo', 'Superman Returns'))
>>>>>>> b73f03d2
    #invalid
    assert_raises(UserNotFoundError, model.set_preference, 'Carlos', 'Superman Returns', 2.0)
    #assert_raises(ItemNotFoundError,model.set_preference,'Marcel Caraciolo','Indiana Jones', 1.0)


def test_remove_preference_value__DictPreferenceDataModel():
    model = DictPreferenceDataModel(movies)
    model.remove_preference('Maria Gabriela', 'Superman Returns')
<<<<<<< HEAD
    assert_equals(np.inf,
                  model.preference_value('Maria Gabriela', 'Superman Returns'))
    assert_raises(ItemNotFoundError, model.remove_preference,
                  'Marcel Caraciolo',
                  'Indiana Jones')
=======
    assert_equals(np.inf, model.preference_value('Maria Gabriela', 'Superman Returns'))
    assert_raises(ItemNotFoundError, model.remove_preference, 'Marcel Caraciolo', 'Indiana Jones')

movies = {'Marcel Caraciolo': {'Lady in the Water': 2.5, 'Snakes on a Plane': 3.5,
 'Just My Luck': 3.0, 'Superman Returns': 3.5, 'You, Me and Dupree': 2.5,
 'The Night Listener': 3.0},
'Luciana Nunes': {'Lady in the Water': 3.0, 'Snakes on a Plane': 3.5,
 'Just My Luck': 1.5, 'Superman Returns': 5.0, 'The Night Listener': 3.0,
 'You, Me and Dupree': 3.5},
'Leopoldo Pires': {'Lady in the Water': 2.5, 'Snakes on a Plane': 3.0,
 'Superman Returns': 3.5, 'The Night Listener': 4.0},
'Lorena Abreu': {'Snakes on a Plane': 3.5, 'Just My Luck': 3.0,
 'The Night Listener': 4.5, 'Superman Returns': 4.0,
 'You, Me and Dupree': 2.5},
'Steve Gates': {'Lady in the Water': 3.0, 'Snakes on a Plane': 4.0,
 'Just My Luck': 2.0, 'Superman Returns': 3.0, 'The Night Listener': 3.0,
 'You, Me and Dupree': 2.0},
'Sheldom': {'Lady in the Water': 3.0, 'Snakes on a Plane': 4.0,
 'The Night Listener': 3.0, 'Superman Returns': 5.0, 'You, Me and Dupree': 3.5},
'Penny Frewman': {'Snakes on a Plane': 4.5, 'You, Me and Dupree': 1.0, 'Superman Returns': 4.0},
'Maria Gabriela': {}}


def test_basic_methods_MatrixPreferenceDataModel():
    #Empty Dataset
    model = MatrixPreferenceDataModel({})
    assert_equals(model.dataset, {})
    assert_array_equal(np.array([]), model.user_ids())
    assert_array_equal(np.array([]), model.item_ids())
    assert_equals(True, model.has_preference_values())
    assert_equals(0, model.users_count())
    assert_equals(0, model.items_count())
    assert_equals(-np.inf, model.maximum_preference_value())
    assert_equals(np.inf, model.minimum_preference_value())

    #Simple DataSet
    model = MatrixPreferenceDataModel(movies)
    assert_equals(model.dataset, movies)
    assert_array_equal(np.array(['Leopoldo Pires', 'Lorena Abreu', 'Luciana Nunes',
      'Marcel Caraciolo', 'Maria Gabriela', 'Penny Frewman', 'Sheldom', 'Steve Gates']),
      model.user_ids())
    assert_array_equal(np.array(['Just My Luck', 'Lady in the Water', 'Snakes on a Plane',
               'Superman Returns', 'The Night Listener', 'You, Me and Dupree']), model.item_ids())
    assert_equals(True, model.has_preference_values())
    assert_equals(8, model.users_count())
    assert_equals(6, model.items_count())
    assert_equals(5.0, model.maximum_preference_value())
    assert_equals(1.0, model.minimum_preference_value())
    assert_equals([('Just My Luck', 3.0), ('Lady in the Water', 2.5),
             ('Snakes on a Plane', 3.5), ('Superman Returns', 1.0),
             ('The Night Listener', 3.0), ('You, Me and Dupree', 2.5)], model['Marcel Caraciolo'])
    elements = [pref  for pref in model]
    assert_array_equal([('Lady in the Water', 2.5), ('Snakes on a Plane', 3.0), \
         ('Superman Returns', 3.5), ('The Night Listener', 4.0)], elements[0][1])


def test_preferences_from_user_exists_MatrixPreferenceDataModel():
    model = MatrixPreferenceDataModel(movies)
    #ordered by item_id
    assert_array_equal(np.array([('Just My Luck', 3.0), ('Snakes on a Plane', 3.5),
       ('Superman Returns', 4.0), ('The Night Listener', 4.5), ('You, Me and Dupree', 2.5)]),
        model.preferences_from_user('Lorena Abreu'))

    #ordered by rating (reverse)
    assert_array_equal(np.array([('The Night Listener', 4.5), ('Superman Returns', 4.0), \
       ('Snakes on a Plane', 3.5), ('Just My Luck', 3.0), ('You, Me and Dupree', 2.5)]), \
          model.preferences_from_user('Lorena Abreu', order_by_id=False))


def test_preferences_from_user_exists_no_preferences_MatrixPreferenceDataModel():
    model = MatrixPreferenceDataModel(movies)
    assert_array_equal(np.array([]), model.preferences_from_user('Maria Gabriela'))


def test_preferences_from_user_non_existing_user_MatrixPreferenceDataModel():
    model = MatrixPreferenceDataModel(movies)
    assert_raises(UserNotFoundError, model.preferences_from_user, 'Flavia')


def test_item_ids_from_user_MatrixPreferenceDataModel():
    model = MatrixPreferenceDataModel(movies)
    assert_array_equal(np.array(['Just My Luck', 'Lady in the Water', 'Snakes on a Plane',
           'Superman Returns', 'The Night Listener', 'You, Me and Dupree']),
      model.items_from_user('Marcel Caraciolo'))


def test_preferences_for_item_existing_item_MatrixPreferenceDataModel():
    model = MatrixPreferenceDataModel(movies)
    #ordered by item_id
    assert_array_equal(np.array([('Leopoldo Pires', 3.5), ('Lorena Abreu', 4.0), \
           ('Luciana Nunes', 5.0), ('Marcel Caraciolo', 1.0), \
           ('Penny Frewman', 4.0), ('Sheldom', 5.0), ('Steve Gates', 3.0)]),
       model.preferences_for_item('Superman Returns'))
    #ordered by rating (reverse)
    assert_array_equal(np.array([('Luciana Nunes', 5.0), ('Sheldom', 5.0), ('Lorena Abreu', 4.0), \
           ('Penny Frewman', 4.0), ('Leopoldo Pires', 3.5), \
           ('Steve Gates', 3.0), ('Marcel Caraciolo', 1.0)]),
           model.preferences_for_item('Superman Returns', order_by_id=False))


def test_preferences_for_item_existing_item_no_preferences_MatrixPreferenceDataModel():
    model = MatrixPreferenceDataModel(movies)
    assert_array_equal(np.array([]), model.preferences_for_item, 'The Night Listener')


def test_preferences_for_item_non_existing_item_MatrixPreferenceDataModel():
    model = MatrixPreferenceDataModel(movies)
    assert_raises(ItemNotFoundError, model.preferences_for_item, 'Back to the future')


def test_preference_value_MatrixPreferenceDataModel():
    model = MatrixPreferenceDataModel(movies)
    assert_equals(1.0, model.preference_value('Marcel Caraciolo', 'Superman Returns'))


def test_preference_value__invalid_MatrixPreferenceDataModel():
    model = MatrixPreferenceDataModel(movies)
    assert_raises(UserNotFoundError, model.preference_value, 'Flavia', 'Superman Returns')
    assert_raises(ItemNotFoundError, model.preference_value, 'Marcel Caraciolo', 'Back to the future')
    assert_array_equal(np.nan, model.preference_value('Maria Gabriela', 'The Night Listener'))


def test_set_preference_value_MatrixPreferenceDataModel():
    #Add
    model = MatrixPreferenceDataModel(movies)
    model.set_preference('Maria Gabriela', 'Superman Returns', 2.0)
    assert_equals(2.0, model.preference_value('Maria Gabriela', 'Superman Returns'))
    #Edit
    model = MatrixPreferenceDataModel(movies)
    model.set_preference('Marcel Caraciolo', 'Superman Returns', 1.0)
    assert_equals(1.0, model.preference_value('Marcel Caraciolo', 'Superman Returns'))
    #invalid
    assert_raises(UserNotFoundError, model.set_preference, 'Carlos', 'Superman Returns', 2.0)
    #assert_raises(ItemNotFoundError,model.set_preference,'Marcel Caraciolo','Indiana Jones', 1.0)


def test_remove_preference_value_MatrixPreferenceDataModel():
    model = MatrixPreferenceDataModel(movies)
    model.remove_preference('Maria Gabriela', 'Superman Returns')
    assert_array_equal(np.nan, model.preference_value('Maria Gabriela', 'Superman Returns'))
    assert_raises(ItemNotFoundError, model.remove_preference, 'Marcel Caraciolo', 'Indiana Jones')
>>>>>>> b73f03d2
<|MERGE_RESOLUTION|>--- conflicted
+++ resolved
@@ -1,10 +1,5 @@
 import numpy as np
-<<<<<<< HEAD
-from numpy.testing import assert_array_equal
-=======
 from numpy.testing import assert_array_almost_equal, assert_array_equal, run_module_suite, TestCase
->>>>>>> b73f03d2
-
 from nose.tools import assert_raises, assert_equals
 
 from ..data_models import DictPreferenceDataModel, MatrixPreferenceDataModel
@@ -12,44 +7,6 @@
 
 #Simple Movies DataSet
 
-<<<<<<< HEAD
-movies = {'Marcel Caraciolo': {'Lady in the Water': 2.5,
-                               'Snakes on a Plane': 3.5,
-                               'Just My Luck': 3.0,
-                               'Superman Returns': 3.5,
-                               'You, Me and Dupree': 2.5,
-                               'The Night Listener': 3.0},
-          'Luciana Nunes': {'Lady in the Water': 3.0,
-                            'Snakes on a Plane': 3.5,
-                            'Just My Luck': 1.5,
-                            'Superman Returns': 5.0,
-                            'The Night Listener': 3.0,
-                            'You, Me and Dupree': 3.5},
-          'Leopoldo Pires': {'Lady in the Water': 2.5,
-                             'Snakes on a Plane': 3.0,
-                             'Superman Returns': 3.5,
-                             'The Night Listener': 4.0},
-          'Lorena Abreu': {'Snakes on a Plane': 3.5,
-                           'Just My Luck': 3.0,
-                           'The Night Listener': 4.5,
-                           'Superman Returns': 4.0,
-                           'You, Me and Dupree': 2.5},
-          'Steve Gates': {'Lady in the Water': 3.0,
-                          'Snakes on a Plane': 4.0,
-                          'Just My Luck': 2.0,
-                          'Superman Returns': 3.0,
-                          'The Night Listener': 3.0,
-                          'You, Me and Dupree': 2.0},
-          'Sheldom': {'Lady in the Water': 3.0,
-                      'Snakes on a Plane': 4.0,
-                      'The Night Listener': 3.0,
-                      'Superman Returns': 5.0,
-                      'You, Me and Dupree': 3.5},
-          'Penny Frewman': {'Snakes on a Plane': 4.5,
-                            'You, Me and Dupree': 1.0,
-                            'Superman Returns': 4.0},
-          'Maria Gabriela': {}}
-=======
 movies = {'Marcel Caraciolo': {'Lady in the Water': 2.5, 'Snakes on a Plane': 3.5,
  'Just My Luck': 3.0, 'Superman Returns': 3.5, 'You, Me and Dupree': 2.5,
  'The Night Listener': 3.0},
@@ -68,7 +25,6 @@
  'The Night Listener': 3.0, 'Superman Returns': 5.0, 'You, Me and Dupree': 3.5},
 'Penny Frewman': {'Snakes on a Plane': 4.5, 'You, Me and Dupree': 1.0, 'Superman Returns': 4.0},
 'Maria Gabriela': {}}
->>>>>>> b73f03d2
 
 
 def test_basic_methods_DictPreferenceDataModel():
@@ -87,54 +43,17 @@
     #DataSet
     model = DictPreferenceDataModel(movies)
     assert_equals(model.dataset, movies)
-<<<<<<< HEAD
-    assert_array_equal(np.array(['Leopoldo Pires', 'Lorena Abreu',
-                                 'Luciana Nunes', 'Marcel Caraciolo',
-                                 'Maria Gabriela', 'Penny Frewman', 'Sheldom',
-                                 'Steve Gates'],
-                                dtype='|S16'),
-                                model.user_ids())
-
-    assert_array_equal(np.array(['Just My Luck', 'Lady in the Water',
-                                 'Snakes on a Plane', 'Superman Returns',
-                                 'The Night Listener', 'You, Me and Dupree']),
-                                model.item_ids())
-
-=======
     assert_array_equal(np.array(['Leopoldo Pires', 'Lorena Abreu', 'Luciana Nunes',
       'Marcel Caraciolo', 'Maria Gabriela', 'Penny Frewman', 'Sheldom', 'Steve Gates']), model.user_ids())
 
     assert_array_equal(np.array(['Just My Luck', 'Lady in the Water', 'Snakes on a Plane',
                'Superman Returns', 'The Night Listener', 'You, Me and Dupree']), model.item_ids())
->>>>>>> b73f03d2
     assert_equals(True, model.has_preference_values())
     assert_equals(8, model.users_count())
     assert_equals(6, model.items_count())
     assert_equals(5.0, model.maximum_preference_value())
     assert_equals(1.0, model.minimum_preference_value())
-<<<<<<< HEAD
-
-    assert_array_equal(np.array([('Just My Luck', 3.0),
-                                 ('Lady in the Water', 2.5),
-                                 ('Snakes on a Plane', 3.5),
-                                 ('Superman Returns', 3.5),
-                                 ('The Night Listener', 3.0),
-                                 ('You, Me and Dupree', 2.5)],
-                                dtype=[('item_ids', '|S35'),
-                                       ('preferences', '<f8')]),
-                                model['Marcel Caraciolo'])
-
-    elements = [pref for pref in model]
-    assert_equals('Leopoldo Pires', elements[0][0])
-
-    assert_array_equal(np.array([('Lady in the Water', 2.5),
-                                 ('Snakes on a Plane', 3.0),
-                                 ('Superman Returns', 3.5),
-                                 ('The Night Listener', 4.0)],
-                                dtype=[('item_ids', '|S35'),
-                                       ('preferences', '<f8')]),
-                                elements[0][1])
-=======
+
     assert_array_equal(np.array([('Just My Luck', 3.0), ('Lady in the Water', 2.5),
            ('Snakes on a Plane', 3.5), ('Superman Returns', 3.5),
            ('The Night Listener', 3.0), ('You, Me and Dupree', 2.5)]), model['Marcel Caraciolo'])
@@ -143,34 +62,11 @@
     assert_equals('Leopoldo Pires', elements[0][0])
     assert_array_equal(np.array([('Lady in the Water', 2.5), ('Snakes on a Plane', 3.0),
            ('Superman Returns', 3.5), ('The Night Listener', 4.0)]), elements[0][1])
->>>>>>> b73f03d2
 
 
 def test_preferences_from_user_exists_DictPreferenceDataModel():
     model = DictPreferenceDataModel(movies)
     #ordered by item_id
-<<<<<<< HEAD
-    assert_array_equal(np.array([('Just My Luck', 3.0),
-                                 ('Snakes on a Plane', 3.5),
-                                 ('Superman Returns', 4.0),
-                                 ('The Night Listener', 4.5),
-                                 ('You, Me and Dupree', 2.5)],
-                                dtype=[('item_ids', '|S35'),
-                                       ('preferences', '<f8')]),
-                                model.preferences_from_user('Lorena Abreu'))
-
-    #ordered by rating (reverse)
-    assert_array_equal(np.array([('The Night Listener', 4.5),
-                                 ('Superman Returns', 4.0),
-                                 ('Snakes on a Plane', 3.5),
-                                 ('Just My Luck', 3.0),
-                                 ('You, Me and Dupree', 2.5)],
-                                dtype=[('item_ids', '|S35'),
-                                       ('preferences', '<f8')]),
-                                model.preferences_from_user('Lorena Abreu',
-                                order_by_id=False))
-
-=======
     assert_array_equal(np.array([('Just My Luck', 3.0), ('Snakes on a Plane', 3.5),
            ('Superman Returns', 4.0), ('The Night Listener', 4.5),
            ('You, Me and Dupree', 2.5)]), model.preferences_from_user('Lorena Abreu'))
@@ -180,18 +76,11 @@
            ('Snakes on a Plane', 3.5), ('Just My Luck', 3.0),
            ('You, Me and Dupree', 2.5)]),
           model.preferences_from_user('Lorena Abreu', order_by_id=False))
->>>>>>> b73f03d2
 
 
 def test_preferences_from_user_exists_no_preferences_DictPreferenceDataModel():
     model = DictPreferenceDataModel(movies)
-<<<<<<< HEAD
-    assert_array_equal(np.array([], dtype=[('item_ids', '|S35'),
-                                           ('preferences', '<f8')]),
-                       model.preferences_from_user('Maria Gabriela'))
-=======
     assert_array_equal(np.array([]), model.preferences_from_user('Maria Gabriela'))
->>>>>>> b73f03d2
 
 
 def test_preferences_from_user_non_existing_user_DictPreferenceDataModel():
@@ -201,43 +90,14 @@
 
 def test_item_ids_from_user_DictPreferenceDataModel():
     model = DictPreferenceDataModel(movies)
-<<<<<<< HEAD
-    assert_array_equal(np.array(['Just My Luck', 'Lady in the Water',
-                                 'Snakes on a Plane', 'Superman Returns',
-                                 'The Night Listener', 'You, Me and Dupree'],
-                                dtype='|S18'),
-                                model.items_from_user('Marcel Caraciolo'))
-=======
     assert_array_equal(np.array(['Just My Luck', 'Lady in the Water', 'Snakes on a Plane',
            'Superman Returns', 'The Night Listener', 'You, Me and Dupree']),
             model.items_from_user('Marcel Caraciolo'))
->>>>>>> b73f03d2
 
 
 def test_preferences_for_item_existing_item_DictPreferenceDataModel():
     model = DictPreferenceDataModel(movies)
     #ordered by item_id
-<<<<<<< HEAD
-    assert_array_equal(np.array([('Leopoldo Pires', 3.5),
-                                 ('Lorena Abreu', 4.0), ('Luciana Nunes', 5.0),
-                                 ('Marcel Caraciolo', 3.5),
-                                 ('Penny Frewman', 4.0), ('Sheldom', 5.0),
-                                 ('Steve Gates', 3.0)],
-                                dtype=[('user_ids', '|S35'),
-                                       ('preferences', '<f8')]),
-                                model.preferences_for_item('Superman Returns'))
-
-    #ordered by rating (reverse)
-    assert_array_equal(np.array([('Luciana Nunes', 5.0), ('Sheldom', 5.0),
-                                 ('Penny Frewman', 4.0), ('Lorena Abreu', 4.0),
-                                 ('Leopoldo Pires', 3.5),
-                                 ('Marcel Caraciolo', 3.5),
-                                 ('Steve Gates', 3.0)],
-                                dtype=[('user_ids', '|S35'),
-                                       ('preferences', '<f8')]),
-                                model.preferences_for_item('Superman Returns',
-                                                           order_by_id=False))
-=======
     assert_array_equal(np.array([('Leopoldo Pires', 3.5), ('Lorena Abreu', 4.0),
            ('Luciana Nunes', 5.0), ('Marcel Caraciolo', 3.5),
            ('Penny Frewman', 4.0), ('Sheldom', 5.0), ('Steve Gates', 3.0)]),
@@ -247,78 +107,39 @@
            ('Lorena Abreu', 4.0), ('Leopoldo Pires', 3.5),
            ('Marcel Caraciolo', 3.5), ('Steve Gates', 3.0)]),
            model.preferences_for_item('Superman Returns', order_by_id=False))
->>>>>>> b73f03d2
 
 
 def test_preferences_for_item_existing_item_no_preferences_DictPreferenceDataModel():
     model = DictPreferenceDataModel(movies)
-<<<<<<< HEAD
-    assert_array_equal(np.array([],
-                                dtype=[('item_ids', '|S35'),
-                                       ('preferences', '<f8')]),
-                       model.preferences_for_item, 'The Night Listener')
-=======
     assert_array_equal(np.array([]), model.preferences_for_item, 'The Night Listener')
->>>>>>> b73f03d2
 
 
 def test_preferences_for_item_non_existing_item_DictPreferenceDataModel():
     model = DictPreferenceDataModel(movies)
-<<<<<<< HEAD
-    assert_raises(ItemNotFoundError, model.preferences_for_item,
-                  'Back to the future')
-=======
     assert_raises(ItemNotFoundError, model.preferences_for_item, 'Back to the future')
->>>>>>> b73f03d2
 
 
 def test_preference_value_DictPreferenceDataModel():
     model = DictPreferenceDataModel(movies)
-<<<<<<< HEAD
-    assert_equals(3.5, model.preference_value('Marcel Caraciolo',
-                                              'Superman Returns'))
-=======
     assert_equals(3.5, model.preference_value('Marcel Caraciolo', 'Superman Returns'))
->>>>>>> b73f03d2
 
 
 def test_preference_value__invalid_DictPreferenceDataModel():
     model = DictPreferenceDataModel(movies)
-<<<<<<< HEAD
-    assert_raises(UserNotFoundError, model.preference_value,
-                  'Flavia', 'Superman Returns')
-    assert_raises(ItemNotFoundError, model.preference_value,
-                  'Marcel Caraciolo', 'Back to the future')
-    assert_equals(np.inf, model.preference_value('Maria Gabriela',
-                                                 'The Night Listener'))
-=======
     assert_raises(UserNotFoundError, model.preference_value, 'Flavia', 'Superman Returns')
     assert_raises(ItemNotFoundError, model.preference_value, 'Marcel Caraciolo', 'Back to the future')
     assert_equals(np.inf, model.preference_value('Maria Gabriela', 'The Night Listener'))
->>>>>>> b73f03d2
 
 
 def test_set_preference_value_DictPreferenceDataModel():
     #Add
     model = DictPreferenceDataModel(movies)
     model.set_preference('Maria Gabriela', 'Superman Returns', 2.0)
-<<<<<<< HEAD
-    assert_equals(2.0,
-                  model.preference_value('Maria Gabriela', 'Superman Returns'))
-
-    #Edit
-    model = DictPreferenceDataModel(movies)
-    model.set_preference('Marcel Caraciolo', 'Superman Returns', 1.0)
-    assert_equals(1.0, model.preference_value('Marcel Caraciolo',
-                                              'Superman Returns'))
-
-=======
     assert_equals(2.0, model.preference_value('Maria Gabriela', 'Superman Returns'))
     #Edit
     model = DictPreferenceDataModel(movies)
     model.set_preference('Marcel Caraciolo', 'Superman Returns', 1.0)
     assert_equals(1.0, model.preference_value('Marcel Caraciolo', 'Superman Returns'))
->>>>>>> b73f03d2
     #invalid
     assert_raises(UserNotFoundError, model.set_preference, 'Carlos', 'Superman Returns', 2.0)
     #assert_raises(ItemNotFoundError,model.set_preference,'Marcel Caraciolo','Indiana Jones', 1.0)
@@ -327,13 +148,6 @@
 def test_remove_preference_value__DictPreferenceDataModel():
     model = DictPreferenceDataModel(movies)
     model.remove_preference('Maria Gabriela', 'Superman Returns')
-<<<<<<< HEAD
-    assert_equals(np.inf,
-                  model.preference_value('Maria Gabriela', 'Superman Returns'))
-    assert_raises(ItemNotFoundError, model.remove_preference,
-                  'Marcel Caraciolo',
-                  'Indiana Jones')
-=======
     assert_equals(np.inf, model.preference_value('Maria Gabriela', 'Superman Returns'))
     assert_raises(ItemNotFoundError, model.remove_preference, 'Marcel Caraciolo', 'Indiana Jones')
 
@@ -474,5 +288,4 @@
     model = MatrixPreferenceDataModel(movies)
     model.remove_preference('Maria Gabriela', 'Superman Returns')
     assert_array_equal(np.nan, model.preference_value('Maria Gabriela', 'Superman Returns'))
-    assert_raises(ItemNotFoundError, model.remove_preference, 'Marcel Caraciolo', 'Indiana Jones')
->>>>>>> b73f03d2
+    assert_raises(ItemNotFoundError, model.remove_preference, 'Marcel Caraciolo', 'Indiana Jones')
--- conflicted
+++ resolved
@@ -215,16 +215,8 @@
                                               'Superman Returns'))
 
     #invalid
-<<<<<<< HEAD
-    assert_raises(UserNotFoundError, model.set_preference,
-                  'Carlos', 'Superman Returns', 2.0)
-    assert_raises(ItemNotFoundError, model.set_preference,
-                  'Marcel Caraciolo', 'Indiana Jones', 1.0)
-
-=======
     assert_raises(UserNotFoundError,model.set_preference,'Carlos','Superman Returns', 2.0)
     #assert_raises(ItemNotFoundError,model.set_preference,'Marcel Caraciolo','Indiana Jones', 1.0)
->>>>>>> a7785fda
 
 def test_remove_preference_value__DictPreferenceDataModel():
     model = DictPreferenceDataModel(movies)

--- conflicted
+++ resolved
@@ -331,15 +331,9 @@
     D = manhattan_distances(X, Y)
     assert_array_almost_equal(D, [[1., 1.], [1., 1.]])
 
-<<<<<<< HEAD
-    X = [[0, 1], [1, 1]]
-    D = manhattan_distances(X, X)
-    assert_array_almost_equal(D, [[1., 1.], [0.5, 0.5]])
-=======
     X = [[0,1],[1,1]]
     D = manhattan_distances(X,X)
     assert_array_almost_equal(D,[[1., 0.5], [0.5, 1.]])    
->>>>>>> bb2b4759
 
     X = [[0, 1], [1, 1]]
     Y = [[0, 0]]
